// Copyright 2016 Amazon.com, Inc. or its affiliates. All Rights Reserved.
//
// Licensed under the Apache License, Version 2.0 (the "License"). You may not
// use this file except in compliance with the License. A copy of the
// License is located at
//
// http://aws.amazon.com/apache2.0/
//
// or in the "license" file accompanying this file. This file is distributed
// on an "AS IS" BASIS, WITHOUT WARRANTIES OR CONDITIONS OF ANY KIND,
// either express or implied. See the License for the specific language governing
// permissions and limitations under the License.

// Package plugin contains all essential structs/interfaces for long running plugins
package plugin

import (
	"time"

	"github.com/aws/amazon-ssm-agent/agent/context"
	"github.com/aws/amazon-ssm-agent/agent/task"
)

// PluginState reflects state of a long running plugin
type PluginState struct {
	LastConfigurationModifiedTime time.Time
	IsEnabled                     bool
}

//PluginInfo reflects information about long running plugins
//This is also used by lrpm manager to persisting information & then later use it for reference
type PluginInfo struct {
	Name          string
	Configuration string
	State         PluginState
}

// Plugin reflects a long running plugin
type Plugin struct {
	Info    PluginInfo
	Handler LongRunningPlugin
}

//LongRunningPlugin is the interface that must be implemented by all long running plugins
type LongRunningPlugin interface {
	IsRunning(context context.T) bool
	Start(context context.T, configuration string, orchestrationDir string, cancelFlag task.CancelFlag) error
	Stop(context context.T, cancelFlag task.CancelFlag) error
}

//PluginSettings reflects settings that can be applied to long running plugins like aws:cloudWatch
type PluginSettings struct {
	StartType string
}

//LongRunningPluginInput represents input for long running plugin like aws:cloudWatch
type LongRunningPluginInput struct {
	Settings   PluginSettings
	Properties string
}

// RegisteredPlugins loads all long running plugins in memory
func RegisteredPlugins(context context.T) map[string]Plugin {
	longrunningplugins := make(map[string]Plugin)
	context.Log().Debug("Registering long-running plugins")

	for key, value := range loadPlatformIndependentPlugins(context) {
		context.Log().Debugf("Adding long-running plugin for %v", key)
		longrunningplugins[key] = value
	}

	for key, value := range loadPlatformDependentPlugins(context) {
		context.Log().Debugf("Adding platform-specific long-running plugin for %v", key)
		longrunningplugins[key] = value
	}

	context.Log().Debugf("Registered %v long-running plugins", len(longrunningplugins))
	return longrunningplugins
}

// loadPlatformIndependentPlugins loads all long running plugins that don't have platform specific implementations
func loadPlatformIndependentPlugins(context context.T) map[string]Plugin {
	//long running plugins that can be started/stopped/configured by long running plugin manager
	longrunningplugins := make(map[string]Plugin)

<<<<<<< HEAD
=======
	// find all packages that should run as daemons and register a rundaemon plugin for each
	if pkgdirs, err := fileutil.GetDirectoryNames(appconfig.PackageRoot); err == nil {
		for _, pkgdir := range pkgdirs {
			var verdirs []string
			if verdirs, err = fileutil.GetDirectoryNames(filepath.Join(appconfig.PackageRoot, pkgdir)); err == nil {
				for _, verdir := range verdirs {
					daemonWorkingDir := filepath.Join(appconfig.PackageRoot, pkgdir, verdir)
					daemonStartFile := filepath.Join(daemonWorkingDir, "ssm-daemon.json")
					if fileutil.Exists(daemonStartFile) {
						// load file
						var input rundaemon.ConfigureDaemonPluginInput
						if err = jsonutil.UnmarshalFile(daemonStartFile, &input); err == nil {
							log.Infof("Registering long-running plugin for daemon %v", input.Name)
							plugin := Plugin{
								Info: PluginInfo{
									Name:          input.Name,
									Configuration: input.Command,
									State:         PluginState{IsEnabled: true},
								},
								Handler: &rundaemon.Plugin{
									ExeLocation: daemonWorkingDir,
									Name:        input.Name,
									CommandLine: input.Command,
								},
							}
							// TODO:MF: if there are multiple version folders, use the latest that isn't installing?  Shouldn't be an issue because if there are multiple we SHOULD be mid-install but it would be good to be safe
							longrunningplugins[input.Name] = plugin
						} else {
							log.Debugf("Error unmarshalling %v, %v", daemonStartFile, err.Error())
						}
					}
				}
			} else {
				log.Debugf("Error getting directory names under %v, %v", pkgdir, err.Error())
			}
		}
	} else {
		log.Debugf("Error getting directory names under %v, %v", appconfig.PackageRoot, err.Error())
	}
>>>>>>> ac7f42da
	return longrunningplugins
}<|MERGE_RESOLUTION|>--- conflicted
+++ resolved
@@ -15,9 +15,14 @@
 package plugin
 
 import (
+	"path/filepath"
 	"time"
 
+	"github.com/aws/amazon-ssm-agent/agent/appconfig"
 	"github.com/aws/amazon-ssm-agent/agent/context"
+	"github.com/aws/amazon-ssm-agent/agent/fileutil"
+	"github.com/aws/amazon-ssm-agent/agent/jsonutil"
+	"github.com/aws/amazon-ssm-agent/agent/longrunning/plugin/rundaemon"
 	"github.com/aws/amazon-ssm-agent/agent/task"
 )
 
@@ -83,8 +88,7 @@
 	//long running plugins that can be started/stopped/configured by long running plugin manager
 	longrunningplugins := make(map[string]Plugin)
 
-<<<<<<< HEAD
-=======
+	log := context.Log()
 	// find all packages that should run as daemons and register a rundaemon plugin for each
 	if pkgdirs, err := fileutil.GetDirectoryNames(appconfig.PackageRoot); err == nil {
 		for _, pkgdir := range pkgdirs {
@@ -124,6 +128,5 @@
 	} else {
 		log.Debugf("Error getting directory names under %v, %v", appconfig.PackageRoot, err.Error())
 	}
->>>>>>> ac7f42da
 	return longrunningplugins
 }